--- conflicted
+++ resolved
@@ -32,23 +32,12 @@
     BuyOrderCreatedEvent,
     MarketEvent,
     MarketOrderFailureEvent,
-<<<<<<< HEAD
     OrderCancelledEvent,
     OrderFilledEvent,
     SellOrderCompletedEvent,
     SellOrderCreatedEvent,
 )
 from hummingbot.core.data_type.common import OrderType, TradeType
-from hummingbot.core.data_type.trade_fee import AddedToCostTradeFee, TokenAmount
-=======
-    OrderFilledEvent,
-    OrderCancelledEvent,
-    OrderType,
-    SellOrderCompletedEvent,
-    SellOrderCreatedEvent,
-    TradeType
-)
->>>>>>> 2f1e2090
 from hummingbot.core.network_iterator import NetworkStatus
 from hummingbot.core.utils.async_utils import safe_ensure_future, safe_gather
 from hummingbot.logger import HummingbotLogger
