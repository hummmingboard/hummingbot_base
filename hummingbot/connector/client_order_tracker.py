--- conflicted
+++ resolved
@@ -3,11 +3,7 @@
 from collections import defaultdict
 from decimal import Decimal
 from itertools import chain
-<<<<<<< HEAD
 from typing import TYPE_CHECKING, Callable, Dict, Optional
-=======
-from typing import Callable, Dict, Optional
->>>>>>> b0773c51
 
 from cachetools import TTLCache
 
@@ -95,7 +91,6 @@
         return {**self.active_orders, **self.cached_orders, **self.lost_orders}
 
     @property
-<<<<<<< HEAD
     def all_fillable_orders_by_exchange_order_id(self) -> Dict[str, InFlightOrder]:
         """
         Same as `all_fillable_orders`, but the orders are mapped by exchange order ID.
@@ -105,13 +100,6 @@
             for order in chain(self.active_orders.values(), self.cached_orders.values(), self.lost_orders.values())
         }
         return orders_map
-=======
-    def all_fillable_orders_by_exchange_id(self) -> Dict[str, InFlightOrder]:
-        return {
-            order.exchange_order_id: order
-            for order in chain(self.active_orders.values(), self.cached_orders.values(), self.lost_orders.values())
-        }
->>>>>>> b0773c51
 
     @property
     def all_updatable_orders(self) -> Dict[str, InFlightOrder]:
@@ -297,20 +285,12 @@
             if updated:
                 self._trigger_order_creation(tracked_order, previous_state, order_update.new_state)
                 self._trigger_order_completion(tracked_order, order_update)
-<<<<<<< HEAD
-
-        elif order_update.client_order_id in self._lost_orders:
-            if order_update.new_state in [OrderState.CANCELED, OrderState.FILLED, OrderState.FAILED]:
-                # If the order officially reaches a final state after being lost it should be removed from the lost list
-                del self._lost_orders[order_update.client_order_id]
-=======
->>>>>>> b0773c51
         else:
             lost_order = self.fetch_lost_order(
                 client_order_id=order_update.client_order_id, exchange_order_id=order_update.exchange_order_id
             )
             if lost_order:
-                if order_update.new_state in [OrderState.CANCELED, OrderState.FILLED]:
+                if order_update.new_state in [OrderState.CANCELED, OrderState.FILLED, OrderState.FAILED]:
                     # If the order officially reaches a final state after being lost it should be removed from the lost list
                     del self._lost_orders[lost_order.client_order_id]
             else:
@@ -406,17 +386,6 @@
             self.logger().info(tracked_order.build_order_created_message())
             self._trigger_created_event(tracked_order)
 
-<<<<<<< HEAD
-    def _trigger_order_fills(
-        self,
-        tracked_order: InFlightOrder,
-        prev_executed_amount_base: Decimal,
-        fill_amount: Decimal,
-        fill_price: Decimal,
-        fill_fee: TradeFeeBase,
-        trade_id: str,
-    ):
-=======
     def _trigger_order_fills(self,
                              tracked_order: InFlightOrder,
                              prev_executed_amount_base: Decimal,
@@ -425,7 +394,6 @@
                              fill_fee: TradeFeeBase,
                              trade_id: str,
                              exchange_order_id: str):
->>>>>>> b0773c51
         if prev_executed_amount_base < tracked_order.executed_amount_base:
             self.logger().info(
                 f"The {tracked_order.trade_type.name.upper()} order {tracked_order.client_order_id} "
