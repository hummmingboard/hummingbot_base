import asyncio
import json
from decimal import Decimal
from typing import Dict, List, Optional

from hummingbot.core.utils import async_ttl_cache
from hummingbot.connector.connector.uniswap.uniswap_connector import UniswapConnector
from hummingbot.connector.connector.uniswap.uniswap_in_flight_order import UniswapInFlightOrder
from hummingbot.connector.connector.uniswap_v3.uniswap_v3_in_flight_position import UniswapV3InFlightPosition, UniswapV3PositionStatus
from hummingbot.core.event.events import (
    MarketEvent,
    BuyOrderCreatedEvent,
    SellOrderCreatedEvent,
    BuyOrderCompletedEvent,
    SellOrderCompletedEvent,
    MarketOrderFailureEvent,
    OrderFilledEvent,
    RangePositionInitiatedEvent,
    RangePositionCreatedEvent,
    RangePositionRemovedEvent,
    RangePositionFailureEvent,
    RangePositionUpdatedEvent,
    OrderType,
    TradeType,
    TradeFee
)
from hummingbot.core.utils.async_utils import safe_ensure_future, safe_gather
from hummingbot.core.utils.tracking_nonce import get_tracking_nonce
from hummingbot.core.utils.ethereum import check_transaction_exceptions
from hummingbot.client.config.fee_overrides_config_map import fee_overrides_config_map

s_logger = None
s_decimal_0 = Decimal("0")
s_decimal_NaN = Decimal("nan")


class UniswapV3Connector(UniswapConnector):
    """
    UniswapV3Connector extends UniswapConnector to provide v3 specific functionality, e.g. ranged positions
    """

    def __init__(self,
                 trading_pairs: List[str],
                 wallet_private_key: str,
                 ethereum_rpc_url: str,
                 trading_required: bool = True
                 ):
        """
        :param trading_pairs: a list of trading pairs
        :param wallet_private_key: a private key for eth wallet
        :param ethereum_rpc_url: this is usually infura RPC URL
        :param trading_required: Whether actual trading is needed.
        """
        super().__init__(trading_pairs, wallet_private_key, ethereum_rpc_url, trading_required)
        self._in_flight_positions: Dict[str, UniswapV3InFlightPosition] = {}

    @property
    def name(self) -> str:
        return "uniswap_v3"

    async def initiate_pool(self) -> str:
        """
        Initiate connector and start caching paths for trading_pairs
        """
        while True:
            try:
                # self.logger().info(f"Initializing Uniswap connector and paths for {self._trading_pairs} pairs.")
                resp = await self._api_request("get", "eth/uniswap/v3/start",
                                               {"pairs": json.dumps(self._trading_pairs)})
                status = bool(str(resp["success"]))
                if status:
                    self._initiate_pool_status = status
                    self._trading_pairs = resp["pairs"]
                    await asyncio.sleep(60)
            except asyncio.CancelledError:
                raise
            except Exception as e:
                self.logger().network(
                    f"Error initializing {self._trading_pairs} ",
                    exc_info=True,
                    app_warning_msg=str(e)
                )

    def restore_tracking_states(self, saved_states: Dict[str, any]):
        self.logger().info("Restoring existing orders and positions to inflight tracker.")
        if saved_states.get("orders", False):
            self._in_flight_orders.update({
                key: UniswapV3InFlightPosition.from_json(value)
                for key, value in saved_states["orders"].items()
            })
        if saved_states.get("positions", False):
            self._in_flight_positions.update({
                key: UniswapV3InFlightPosition.from_json(value)
                for key, value in saved_states["positions"].items()
            })

    @property
    def tracking_states(self) -> Dict[str, any]:
        """
        :return active in-flight orders and in-flight positions in json format, is used to save in sqlite db.
        """
        orders = {
            key: value.to_json()
            for key, value in self._in_flight_orders.items()
            if not value.is_done
        }
        positions = {
            key: value.to_json()
            for key, value in self._in_flight_positions.items()
            if not value.last_status.is_done()
        }
        return {"orders": orders, "positions": positions}

    def parse_liquidity_events(self, events, base_decimals, quote_decimals):
        token_id = amount0 = amount1 = 0
        for event in events:
            if event["name"] == "tokenId":
                token_id = event["value"]
            elif event["name"] == "amount0":
                amount0 = Decimal(event["value"]) / 10 ** base_decimals
            elif event["name"] == "amount1":
                amount1 = Decimal(event["value"]) / 10 ** quote_decimals
        return token_id, amount0, amount1

    async def update_swap_order(self, update_result: Dict[str, any], tracked_order: UniswapInFlightOrder):
        if update_result.get("confirmed", False):
            if update_result["receipt"].get("status", 0) == 1:
                order_id = await tracked_order.get_exchange_order_id()
                gas_used = update_result["receipt"]["gasUsed"]
                gas_price = tracked_order.gas_price
                fee = Decimal(str(gas_used)) * Decimal(str(gas_price)) / Decimal(str(1e9))
                self.trigger_event(
                    MarketEvent.OrderFilled,
                    OrderFilledEvent(
                        self.current_timestamp,
                        tracked_order.client_order_id,
                        tracked_order.trading_pair,
                        tracked_order.trade_type,
                        tracked_order.order_type,
                        Decimal(str(tracked_order.price)),
                        Decimal(str(tracked_order.amount)),
                        TradeFee(0.0, [(tracked_order.fee_asset, Decimal(str(fee)))]),
                        exchange_trade_id=order_id
                    )
                )
                tracked_order.last_state = "FILLED"
                self.logger().info(f"The {tracked_order.trade_type.name} order "
                                   f"{tracked_order.client_order_id} has completed "
                                   f"according to order status API.")
                event_tag = MarketEvent.BuyOrderCompleted if tracked_order.trade_type is TradeType.BUY \
                    else MarketEvent.SellOrderCompleted
                event_class = BuyOrderCompletedEvent if tracked_order.trade_type is TradeType.BUY \
                    else SellOrderCompletedEvent
                self.trigger_event(event_tag,
                                   event_class(self.current_timestamp,
                                               tracked_order.client_order_id,
                                               tracked_order.base_asset,
                                               tracked_order.quote_asset,
                                               tracked_order.fee_asset,
                                               tracked_order.executed_amount_base,
                                               tracked_order.executed_amount_quote,
                                               float(fee),
                                               tracked_order.order_type))
                self.stop_tracking_order(tracked_order.client_order_id)
            else:
                self.logger().info(
                    f"The {tracked_order.type} order {tracked_order.client_order_id} has failed according to order status API. ")
                self.trigger_event(MarketEvent.OrderFailure,
                                   MarketOrderFailureEvent(
                                       self.current_timestamp,
                                       tracked_order.client_order_id,
                                       tracked_order.order_type
                                   ))
                self.stop_tracking_order(tracked_order.client_order_id)

    async def update_lp_order(self, update_result: Dict[str, any], tracked_pos: UniswapV3InFlightPosition):
        """
        Unlike swap orders, lp orders only stop tracking when a remove position is detected.
        """
        if update_result.get("confirmed", False):
            if update_result["receipt"].get("status", 0) == 1:
                gas_used = update_result["receipt"]["gasUsed"]
                gas_price = tracked_pos.gas_price
                fee = Decimal(str(gas_used)) * Decimal(str(gas_price)) / Decimal(str(1e9))
                transaction_results = await self._api_request("post",
                                                              "eth/uniswap/v3/result",
                                                              {"logs": json.dumps(update_result["receipt"]["logs"]),
                                                               "pair": tracked_pos.trading_pair})
                for result in transaction_results["info"]:
                    if result["name"] == "IncreaseLiquidity" and tracked_pos.last_status == UniswapV3PositionStatus.PENDING_CREATE:
                        token_id, amount0, amount1 = self.parse_liquidity_events(result["events"],
                                                                                 transaction_results["baseDecimal"],
                                                                                 transaction_results["quoteDecimal"])
                        tracked_pos.token_id = token_id
                        tracked_pos.base_amount = amount0
                        tracked_pos.quote_amount = amount1
                        tracked_pos.last_status = UniswapV3PositionStatus.OPEN
                        tracked_pos.tx_fees.append(fee)
                        self.logger().info(f"Liquidity added for tokenID - {token_id}.")
                        self.trigger_event(MarketEvent.RangePositionUpdated,
                                           RangePositionUpdatedEvent(self.current_timestamp,
                                                                     tracked_pos.hb_id,
                                                                     tracked_pos.last_tx_hash,
                                                                     tracked_pos.token_id,
                                                                     tracked_pos.base_amount,
                                                                     tracked_pos.quote_amount,
                                                                     tracked_pos.last_status.name
                                                                     ))
                        self.trigger_event(MarketEvent.RangePositionCreated,
                                           RangePositionCreatedEvent(self.current_timestamp,
                                                                     tracked_pos.hb_id,
                                                                     tracked_pos.last_tx_hash,
                                                                     tracked_pos.token_id,
                                                                     tracked_pos.trading_pair,
                                                                     tracked_pos.fee_tier,
                                                                     tracked_pos.lower_price,
                                                                     tracked_pos.upper_price,
                                                                     tracked_pos.base_amount,
                                                                     tracked_pos.quote_amount,
                                                                     tracked_pos.last_status.name,
                                                                     tracked_pos.gas_price
                                                                     ))
                    elif result["name"] == "DecreaseLiquidity" and tracked_pos.last_status == UniswapV3PositionStatus.PENDING_REMOVE:
                        token_id, amount0, amount1 = self.parse_liquidity_events(result["events"],
                                                                                 transaction_results["baseDecimal"],
                                                                                 transaction_results["quoteDecimal"])
                        tracked_pos.token_id = token_id
                        tracked_pos.last_status = UniswapV3PositionStatus.REMOVED
                        self.logger().info(f"Liquidity decreased for tokenID - {token_id}.")
                        self.trigger_event(MarketEvent.RangePositionUpdated,
                                           RangePositionUpdatedEvent(self.current_timestamp,
                                                                     tracked_pos.hb_id,
                                                                     tracked_pos.last_tx_hash,
                                                                     tracked_pos.token_id,
                                                                     tracked_pos.base_amount,
                                                                     tracked_pos.quote_amount,
                                                                     tracked_pos.last_status.name
                                                                     ))
                        self.trigger_event(MarketEvent.RangePositionRemoved,
                                           RangePositionRemovedEvent(self.current_timestamp, tracked_pos.hb_id,
                                                                     tracked_pos.token_id))
                        self.stop_tracking_position(tracked_pos.hb_id)
                    elif result["name"] == "Collect":
                        pass
                        # not sure how to handle this at the moment
                        # token_id, amount0, amount1 = self.parse_liquidity_events(result["events"])
                        # tracked_order.update_exchange_order_id(token_id)
                        # self.logger().info(f"Liquidity removed for tokenID - {token_id}.")
            else:
                self.logger().info(
                    f"Error updating range position, token_id: {tracked_pos.token_id}, hb_id: {tracked_pos.hb_id}"
                )
                self.trigger_event(MarketEvent.RangePositionFailure,
                                   RangePositionFailureEvent(self.current_timestamp, tracked_pos.hb_id))
                self.stop_tracking_position(tracked_pos.hb_id)
                tracked_pos.last_status = UniswapV3PositionStatus.FAILED

    async def _update_order_status(self):
        """
        Calls REST API to get status update for each in-flight order.
        """
        tasks, tracked_orders, tracked_positions, open_positions = [], [], [], []
        if len(self._in_flight_orders) > 0:
            tracked_orders = list(self._in_flight_orders.values())
            for tracked_order in tracked_orders:
                order_id = await tracked_order.get_exchange_order_id()
                tasks.append(self._api_request("post",
                                               "eth/poll",
                                               {"txHash": order_id}))
        if len(self._in_flight_positions) > 0:
            tracked_positions = [pos for pos in self._in_flight_positions.values() if pos.last_status.is_pending()]  # We only want to poll update for pending positions
            open_positions = [pos for pos in self._in_flight_positions.values() if pos.last_status.is_active()]
            for tracked_pos in tracked_positions:
                last_hash = await tracked_pos.get_last_tx_hash()
                tasks.append(self._api_request("post",
                                               "eth/poll",
                                               {"txHash": last_hash}))
        if tasks:
            update_results = await safe_gather(*tasks, return_exceptions=True)
            for update_result, tracked_item in zip(update_results, tracked_orders + tracked_positions):
                self.logger().debug(f"Polling for order status updates of {len(tasks)} orders.")
                if isinstance(update_result, Exception):
                    raise update_result
                if "txHash" not in update_result:
                    self.logger().info(f"Update_order_status txHash not in resp: {update_result}")
                    continue
                if isinstance(tracked_item, UniswapInFlightOrder):
                    await self.update_swap_order(update_result, tracked_item)
                else:
                    await self.update_lp_order(update_result, tracked_item)

        # update info for each positions as well
        tasks = []
        if len(open_positions) > 0:
            for tracked_pos in open_positions:
                tasks.append(self.get_position(tracked_pos.token_id))
        if tasks:
            position_results = await safe_gather(*tasks, return_exceptions=True)
            for update_result, tracked_item in zip(position_results, open_positions):
                if not isinstance(update_result, Exception) and len(update_result.get("position", {})) > 0:
                    tracked_item.lower_price = Decimal(update_result["position"].get("lowerPrice", "0"))
                    tracked_item.upper_price = Decimal(update_result["position"].get("upperPrice", "0"))
                    if tracked_item.trading_pair.split("-")[0] == update_result["position"]["token0"]:
                        tracked_item.current_base_amount = Decimal(update_result["position"].get("amount0", "0"))
                        tracked_item.current_quote_amount = Decimal(update_result["position"].get("amount1", "0"))
                        tracked_item.unclaimed_base_amount = Decimal(update_result["position"].get("unclaimedToken0", "0"))
                        tracked_item.unclaimed_quote_amount = Decimal(update_result["position"].get("unclaimedToken1", "0"))
                    else:
                        tracked_item.current_base_amount = Decimal(update_result["position"].get("amount1", "0"))
                        tracked_item.current_quote_amount = Decimal(update_result["position"].get("amount0", "0"))
                        tracked_item.unclaimed_base_amount = Decimal(update_result["position"].get("unclaimedToken1", "0"))
                        tracked_item.unclaimed_quote_amount = Decimal(update_result["position"].get("unclaimedToken0", "0"))

    def add_position(self,
                     trading_pair: str,
                     fee_tier: Decimal,
                     base_amount: Decimal,
                     quote_amount: Decimal,
                     lower_price: Decimal,
                     upper_price: Decimal,
                     token_id: int = 0):
        hb_id = f"{trading_pair}-{get_tracking_nonce()}"
        safe_ensure_future(self._add_position(hb_id, trading_pair, fee_tier, base_amount, quote_amount,
                                              lower_price, upper_price, token_id))
        return hb_id

    def start_tracking_position(self,
                                hb_id: str,
                                trading_pair: str,
                                fee_tier: str,
                                base_amount: Decimal,
                                quote_amount: Decimal,
                                lower_price: Decimal,
                                upper_price: Decimal):
        """
        Starts tracking a range position by simply adding it into _in_flight_positions dictionary.
        """
        self._in_flight_positions[hb_id] = UniswapV3InFlightPosition(
            hb_id=hb_id,
            token_id=None,
            trading_pair=trading_pair,
            fee_tier=fee_tier,
            base_amount=base_amount,
            quote_amount=quote_amount,
            lower_price=lower_price,
            upper_price=upper_price,
        )

    def stop_tracking_position(self, hb_id: str):
        """
        Stops tracking a position by simply removing it from _in_flight_positions dictionary.
        """
        if hb_id in self._in_flight_positions:
            del self._in_flight_positions[hb_id]

    async def _add_position(self,
                            hb_id: str,
                            trading_pair: str,
                            fee_tier: str,
                            base_amount: Decimal,
                            quote_amount: Decimal,
                            lower_price: Decimal,
                            upper_price: Decimal,
                            token_id: int):
        """
        Calls add position end point to create/increase a range position.
        :param hb_id: Internal Hummingbot id
        :param trading_pair: The market trading pair of the pool
        :param fee_tier: The expected fee
        :param base_amount: The amount of base token to put into the pool
        :param lower_price: The lower bound of the price range
        :param upper_price: The upper bound of the price range
        :param token_id: The token id of position to be increased
        """
        base_amount = self.quantize_order_amount(trading_pair, base_amount)
        quote_amount = self.quantize_order_amount(trading_pair, quote_amount)
        lower_price = self.quantize_order_price(trading_pair, lower_price)
        upper_price = self.quantize_order_price(trading_pair, upper_price)
        base, quote = trading_pair.split("-")
        api_params = {"token0": base,
                      "token1": quote,
                      "fee": fee_tier,
                      "lowerPrice": str(lower_price),
                      "upperPrice": str(upper_price),
                      "amount0": str(base_amount),
                      "amount1": str(quote_amount),
                      "tokenId": token_id
                      }
        self.start_tracking_position(hb_id, trading_pair, fee_tier, base_amount, quote_amount,
                                     lower_price, upper_price)
        try:
            order_result = await self._api_request("post", "eth/uniswap/v3/add-position", api_params)
            tracked_pos = self._in_flight_positions[hb_id]
            tx_hash = order_result["hash"]
            tracked_pos.update_last_tx_hash(tx_hash)
            tracked_pos.gas_price = order_result.get("gasPrice")
            tracked_pos.last_status = UniswapV3PositionStatus.PENDING_CREATE
            self.logger().info(f"Adding liquidity for {trading_pair}, hb_id: {hb_id}, tx_hash: {tx_hash} "
                               f"amount: {base_amount} ({base}), "
                               f"range: {lower_price} - {upper_price}")
            self.trigger_event(
                MarketEvent.RangePositionInitiated,
                RangePositionInitiatedEvent(
                    timestamp=self.current_timestamp,
                    hb_id=hb_id,
                    tx_hash=tx_hash,
                    trading_pair=trading_pair,
                    fee_tier=fee_tier,
                    lower_price=lower_price,
                    upper_price=upper_price,
                    base_amount=base_amount,
                    quote_amount=quote_amount,
                    gas_price=tracked_pos.gas_price,
                    status=UniswapV3PositionStatus.PENDING_CREATE.name,
                )
            )
        except Exception as e:
            self.stop_tracking_order(hb_id)
            self.logger().network(
                f"Error submitting range position to Uniswap V3 for {trading_pair} "
                f"hb_id: {hb_id},"
                f"amount: {base_amount} ({base}) {quote_amount}) ({quote}), "
                f"range: {lower_price} - {upper_price}",
                exc_info=True,
                app_warning_msg=str(e)
            )
            self.trigger_event(MarketEvent.RangePositionFailure,
                               RangePositionFailureEvent(self.current_timestamp, hb_id))

<<<<<<< HEAD
    def remove_position(self, hb_id: str, token_id: str, fee_estimate: bool = False):
        safe_ensure_future(self._remove_position(hb_id, token_id, fee_estimate))
        # get the inflight order that has this token_id
        return hb_id

    async def _remove_position(self, hb_id: str, token_id: str, fee_estimate: bool):
=======
    def remove_position(self, hb_id: str, token_id: str, reducePercent: Decimal = Decimal("100.0")):
        safe_ensure_future(self._remove_position(hb_id, token_id, reducePercent))
        # get the inflight order that has this token_id
        return hb_id

    async def _remove_position(self, hb_id: str, token_id: str, reducePercent: Decimal):
        """
        Calls add position end point to create/increase a range position.
        :param hb_id: Internal Hummingbot id
        :param token_id: The token id of position to be increased
        :param reducePercent: The percentage of liquidity to remove from position with the specified token id
        """
>>>>>>> 2663d522
        tracked_pos = self._in_flight_positions.get(hb_id)
        await tracked_pos.get_last_tx_hash()
        tracked_pos.last_status = UniswapV3PositionStatus.PENDING_REMOVE
        tracked_pos.update_last_tx_hash(None)
        try:
<<<<<<< HEAD
            result = await self._api_request("post", "eth/uniswap/v3/remove-position", {"tokenId": token_id,
                                                                                        "getFee": str(fee_estimate)})
            if not fee_estimate:
                hash = result.get("hash")
                self.logger().info(f"Initiated removal of position with ID - {token_id}.")
                tracked_pos.update_last_tx_hash(hash)
                self.trigger_event(MarketEvent.RangePositionUpdated,
                                   RangePositionUpdatedEvent(self.current_timestamp, tracked_pos.hb_id,
                                                             tracked_pos.last_tx_hash, tracked_pos.token_id,
                                                             tracked_pos.base_amount, tracked_pos.quote_amount,
                                                             tracked_pos.last_status.name))
            else:
                return Decimal(str(result.get("gasFee")))
=======
            result = await self._api_request("post",
                                             "eth/uniswap/v3/remove-position",
                                             {"tokenId": token_id, "reducePercent": reducePercent})
            hash = result.get("hash")
            action = "removal of" if reducePercent == Decimal("100.0") else \
                     f"{reducePercent}% reduction of liquidity for"
            self.logger().info(f"Initiated {action} of position with ID - {token_id}.")
            tracked_pos.update_last_tx_hash(hash)
            self.trigger_event(MarketEvent.RangePositionUpdated,
                               RangePositionUpdatedEvent(self.current_timestamp, tracked_pos.hb_id,
                                                         tracked_pos.last_tx_hash, tracked_pos.token_id,
                                                         tracked_pos.base_amount, tracked_pos.quote_amount,
                                                         tracked_pos.last_status.name))
>>>>>>> 2663d522
        except Exception as e:
            # self.stop_tracking_position(hb_id)
            self.logger().network(
                f"Error removing range position, token_id: {token_id}, hb_id: {hb_id}",
                exc_info=True,
                app_warning_msg=str(e)
            )
            self.trigger_event(MarketEvent.RangePositionFailure,
                               RangePositionFailureEvent(self.current_timestamp, hb_id))

    async def get_position(self, token_id: str):
        result = await self._api_request("post", "eth/uniswap/v3/position", {"tokenId": token_id})
        return result

    async def collect_fees(self, token_id: str):  # not used yet, but should be refactored to return an order_id and also track transaction
        result = await self._api_request("post", "eth/uniswap/v3/collect-fees", {"tokenId": token_id})
        return result

    async def get_price_by_fee_tier(self, trading_pair: str, tier: str, seconds: int = 1, twap: bool = False):
        """
        Get price on a specific fee tier.
        :param trading_pair: trading pair to fetch
        :param tier: tier to return
        :param seconds: number of seconds to get historical prices
        :param twap: if to return historical price from pool or current price over multiple pools
        """
        try:
            base, quote = trading_pair.split("-")
            resp = await self._api_request("post",
                                           "eth/uniswap/v3/price",
                                           {"base": base,
                                            "quote": quote,
                                            "tier": tier.upper(),
                                            "seconds": seconds})

            return resp["prices"] if twap else Decimal(str(resp["price"]))
        except asyncio.CancelledError:
            raise
        except Exception as e:
            self.logger().network(
                f"Error getting price for {trading_pair}.",
                exc_info=True,
                app_warning_msg=str(e)
            )

    @async_ttl_cache(ttl=5, maxsize=10)
    async def get_quote_price(self, trading_pair: str, is_buy: bool, amount: Decimal) -> Optional[Decimal]:
        """
        Retrieves a quote price.
        :param trading_pair: The market trading pair
        :param is_buy: True for an intention to buy, False for an intention to sell
        :param amount: The amount required (in base token unit)
        :return: The quote price.
        """

        try:
            base, quote = trading_pair.split("-")
            side = "buy" if is_buy else "sell"
            resp = await self._api_request("post",
                                           "eth/uniswap/price",
                                           {"base": base,
                                            "quote": quote,
                                            "side": side.upper(),
                                            "amount": amount})
            required_items = ["price", "gasLimit", "gasPrice", "gasCost"]
            if any(item not in resp.keys() for item in required_items):
                if "info" in resp.keys():
                    self.logger().info(f"Unable to get price. {resp['info']}")
                else:
                    self.logger().info(f"Missing data from price result. Incomplete return result for ({resp.keys()})")
            else:
                gas_limit = resp["gasLimit"]
                gas_price = resp["gasPrice"]
                gas_cost = resp["gasCost"]
                price = resp["price"]
                account_standing = {
                    "allowances": self._allowances,
                    "balances": self._account_balances,
                    "base": base,
                    "quote": quote,
                    "amount": amount,
                    "side": side,
                    "gas_limit": gas_limit,
                    "gas_price": gas_price,
                    "gas_cost": gas_cost,
                    "price": price
                }
                exceptions = check_transaction_exceptions(account_standing)
                for index in range(len(exceptions)):
                    self.logger().info(f"Warning! [{index+1}/{len(exceptions)}] {side} order - {exceptions[index]}")

                if price is not None and len(exceptions) == 0:
                    # TODO standardize quote price object to include price, fee, token, is fee part of quote.
                    fee_overrides_config_map["uniswap_maker_fee_amount"].value = Decimal(str(gas_cost))
                    fee_overrides_config_map["uniswap_taker_fee_amount"].value = Decimal(str(gas_cost))
                    return Decimal(str(price))
        except asyncio.CancelledError:
            raise
        except Exception as e:
            self.logger().network(
                f"Error getting quote price for {trading_pair}  {side} order for {amount} amount.",
                exc_info=True,
                app_warning_msg=str(e)
            )

    async def get_order_price(self, trading_pair: str, is_buy: bool, amount: Decimal) -> Decimal:
        """
        This is simply the quote price
        """
        return await self.get_quote_price(trading_pair, is_buy, amount)

    def get_token_id(self, client_order_id):  # to be refactored to fetch from databse in subsequent releases
        return self._in_flight_positions.get(client_order_id, 0)

    async def approve_uniswap_spender(self, token_symbol: str) -> Decimal:
        """
        Approves Uniswap contract as a spender for a token.
        :param token_symbol: token to approve.
        """
        spender = "uniswapV3Router" if token_symbol[:1] == "R" else "uniswapV3NFTManager"
        token_symbol = token_symbol[1:]
        resp = await self._api_request("post",
                                       "eth/approve",
                                       {"token": token_symbol,
                                        "connector": spender})
        amount_approved = Decimal(str(resp["amount"]))
        if amount_approved > 0:
            self.logger().info(f"Approved Uniswap {spender} contract for {token_symbol}.")
        else:
            self.logger().info(f"Uniswap spender contract approval failed on {token_symbol}.")
        return amount_approved

    async def get_allowances(self) -> Dict[str, Decimal]:
        """
        Retrieves allowances for token in trading_pairs
        :return: A dictionary of token and its allowance (how much Uniswap can spend).
        """
        ret_val = {}
        router_allowances = await self._api_request("post", "eth/allowances",
                                                    {"tokenList": "[" + (",".join(['"' + t + '"' for t in self._tokens])) + "]",
                                                     "connector": "uniswapV3Router"})
        nft_allowances = await self._api_request("post", "eth/allowances",
                                                 {"tokenList": "[" + (",".join(['"' + t + '"' for t in self._tokens])) + "]",
                                                  "connector": "uniswapV3NFTManager"})
        for token, amount in router_allowances["approvals"].items():
            try:
                ret_val["R" + token] = Decimal(str(amount))
            except Exception:
                ret_val["R" + token] = s_decimal_0
        for token, amount in nft_allowances["approvals"].items():
            try:
                ret_val["N" + token] = Decimal(str(amount))
            except Exception:
                ret_val["N" + token] = s_decimal_0
        return ret_val

    def has_allowances(self) -> bool:
        """
        Checks if all tokens have allowance (an amount approved)
        """
        return len(self._allowances.values()) == (len(self._tokens) * 2) and \
            all(amount > s_decimal_0 for amount in self._allowances.values())

    async def _create_order(self,
                            trade_type: TradeType,
                            order_id: str,
                            trading_pair: str,
                            amount: Decimal,
                            price: Decimal):
        """
        Calls buy or sell API end point to place an order, starts tracking the order and triggers relevant order events.
        :param trade_type: BUY or SELL
        :param order_id: Internal order id (also called client_order_id)
        :param trading_pair: The market to place order
        :param amount: The order amount (in base token value)
        :param price: The order price
        """

        amount = self.quantize_order_amount(trading_pair, amount)
        price = self.quantize_order_price(trading_pair, price)
        base, quote = trading_pair.split("-")
        api_params = {"base": base,
                      "quote": quote,
                      "side": trade_type.name.upper(),
                      "amount": str(amount),
                      "limitPrice": str(price),
                      }
        try:
            order_result = await self._api_request("post", "eth/uniswap/v3/trade", api_params)
            hash = order_result.get("hash")
            gas_price = order_result.get("gasPrice")
            gas_limit = order_result.get("gasLimit")
            gas_cost = order_result.get("gasCost")
            self.start_tracking_order(order_id, None, trading_pair, trade_type, price, amount, gas_price)
            tracked_order = self._in_flight_orders.get(order_id)
            if tracked_order is not None:
                self.logger().info(f"Created {trade_type.name} order {order_id} txHash: {hash} "
                                   f"for {amount} {trading_pair}. Estimated Gas Cost: {gas_cost} ETH "
                                   f" (gas limit: {gas_limit}, gas price: {gas_price})")
                tracked_order.update_exchange_order_id(hash)
                tracked_order.gas_price = gas_price
            if hash is not None:
                tracked_order.fee_asset = "ETH"
                tracked_order.executed_amount_base = amount
                tracked_order.executed_amount_quote = amount * price
                event_tag = MarketEvent.BuyOrderCreated if trade_type is TradeType.BUY else MarketEvent.SellOrderCreated
                event_class = BuyOrderCreatedEvent if trade_type is TradeType.BUY else SellOrderCreatedEvent
                self.trigger_event(event_tag, event_class(self.current_timestamp, OrderType.LIMIT, trading_pair, amount,
                                                          price, order_id, hash))
            else:
                self.stop_tracking_order(order_id)
                self.trigger_event(MarketEvent.OrderFailure,
                                   MarketOrderFailureEvent(self.current_timestamp, order_id, OrderType.LIMIT))
        except asyncio.CancelledError:
            raise
        except Exception as e:
            self.stop_tracking_order(order_id)
            self.logger().network(
                f"Error submitting {trade_type.name} order to Uniswap for "
                f"{amount} {trading_pair} "
                f"{price}.",
                exc_info=True,
                app_warning_msg=str(e)
            )
            self.trigger_event(MarketEvent.OrderFailure,
                               MarketOrderFailureEvent(self.current_timestamp, order_id, OrderType.LIMIT))<|MERGE_RESOLUTION|>--- conflicted
+++ resolved
@@ -427,61 +427,40 @@
             self.trigger_event(MarketEvent.RangePositionFailure,
                                RangePositionFailureEvent(self.current_timestamp, hb_id))
 
-<<<<<<< HEAD
-    def remove_position(self, hb_id: str, token_id: str, fee_estimate: bool = False):
-        safe_ensure_future(self._remove_position(hb_id, token_id, fee_estimate))
+    def remove_position(self, hb_id: str, token_id: str, reducePercent: Decimal = Decimal("100.0"), fee_estimate: bool = False):
+        safe_ensure_future(self._remove_position(hb_id, token_id, reducePercent, fee_estimate))
         # get the inflight order that has this token_id
         return hb_id
 
-    async def _remove_position(self, hb_id: str, token_id: str, fee_estimate: bool):
-=======
-    def remove_position(self, hb_id: str, token_id: str, reducePercent: Decimal = Decimal("100.0")):
-        safe_ensure_future(self._remove_position(hb_id, token_id, reducePercent))
-        # get the inflight order that has this token_id
-        return hb_id
-
-    async def _remove_position(self, hb_id: str, token_id: str, reducePercent: Decimal):
+    async def _remove_position(self, hb_id: str, token_id: str, reducePercent: Decimal, fee_estimate: bool):
         """
         Calls add position end point to create/increase a range position.
         :param hb_id: Internal Hummingbot id
         :param token_id: The token id of position to be increased
         :param reducePercent: The percentage of liquidity to remove from position with the specified token id
-        """
->>>>>>> 2663d522
+        :param fee_estimate: True if to get fee estimate to remove lp
+        """
         tracked_pos = self._in_flight_positions.get(hb_id)
         await tracked_pos.get_last_tx_hash()
         tracked_pos.last_status = UniswapV3PositionStatus.PENDING_REMOVE
         tracked_pos.update_last_tx_hash(None)
         try:
-<<<<<<< HEAD
-            result = await self._api_request("post", "eth/uniswap/v3/remove-position", {"tokenId": token_id,
-                                                                                        "getFee": str(fee_estimate)})
-            if not fee_estimate:
+            result = await self._api_request("post",
+                                             "eth/uniswap/v3/remove-position",
+                                             {"tokenId": token_id, "reducePercent": reducePercent, "getFee": str(fee_estimate)})
+            if fee_estimate:
+                return Decimal(str(result.get("gasFee")))
+            else:
                 hash = result.get("hash")
-                self.logger().info(f"Initiated removal of position with ID - {token_id}.")
+                action = "removal of" if reducePercent == Decimal("100.0") else \
+                         f"{reducePercent}% reduction of liquidity for"
+                self.logger().info(f"Initiated {action} of position with ID - {token_id}.")
                 tracked_pos.update_last_tx_hash(hash)
                 self.trigger_event(MarketEvent.RangePositionUpdated,
                                    RangePositionUpdatedEvent(self.current_timestamp, tracked_pos.hb_id,
                                                              tracked_pos.last_tx_hash, tracked_pos.token_id,
                                                              tracked_pos.base_amount, tracked_pos.quote_amount,
                                                              tracked_pos.last_status.name))
-            else:
-                return Decimal(str(result.get("gasFee")))
-=======
-            result = await self._api_request("post",
-                                             "eth/uniswap/v3/remove-position",
-                                             {"tokenId": token_id, "reducePercent": reducePercent})
-            hash = result.get("hash")
-            action = "removal of" if reducePercent == Decimal("100.0") else \
-                     f"{reducePercent}% reduction of liquidity for"
-            self.logger().info(f"Initiated {action} of position with ID - {token_id}.")
-            tracked_pos.update_last_tx_hash(hash)
-            self.trigger_event(MarketEvent.RangePositionUpdated,
-                               RangePositionUpdatedEvent(self.current_timestamp, tracked_pos.hb_id,
-                                                         tracked_pos.last_tx_hash, tracked_pos.token_id,
-                                                         tracked_pos.base_amount, tracked_pos.quote_amount,
-                                                         tracked_pos.last_status.name))
->>>>>>> 2663d522
         except Exception as e:
             # self.stop_tracking_position(hb_id)
             self.logger().network(
