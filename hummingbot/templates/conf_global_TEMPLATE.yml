#################################
###   Global configurations   ###
#################################

# For more detailed information: https://docs.hummingbot.io
template_version: 13

# Exchange configs
bamboo_relay_use_coordinator: false
bamboo_relay_pre_emptive_soft_cancels: false

binance_api_key: null
binance_api_secret: null

binance_us_api_key: null
binance_us_api_secret: null

bittrex_api_key: null
bittrex_secret_key: null

coinbase_pro_api_key: null
coinbase_pro_secret_key: null
coinbase_pro_passphrase: null

huobi_api_key: null
huobi_secret_key: null

liquid_api_key: null
liquid_secret_key: null

loopring_accountid: null
loopring_exchangeid: null
loopring_api_key: null
loopring_private_key: null

kucoin_api_key: null
kucoin_secret_key: null
kucoin_passphrase: null

kraken_api_key: null
kraken_secret_key: null

crypto_com_api_key: null
crypto_com_secret_key: null

eterbase_api_key: null
eterbase_secret_key: null
eterbase_account: null

bitfinex_api_key: null
bitfinex_secret_key: null

okex_api_key: null
okex_secret_key: null
okex_passphrase: null

celo_address: null
celo_password: null

# Ethereum wallet address: required for trading on a DEX
ethereum_wallet: null
ethereum_rpc_url: null
ethereum_rpc_ws_url: null
ethereum_chain_name: MAIN_NET
ethereum_token_overrides: {}

# Kill switch
kill_switch_enabled: null
# The rate of performance at which you would want the bot to stop trading (-20 = 20%)
kill_switch_rate: null

# DEX active order cancellation
0x_active_cancels: false

# Paper Trading
paper_trade_enabled: false
paper_trade_account_balance:
  BTC: 1
  USDT: 1000
  ONE: 1000
  USDQ: 1000
  TUSD: 1000
  ETH: 10
  WETH: 10
  USDC: 1000
  DAI: 1000

telegram_enabled: false
telegram_token: null
telegram_chat_id: null

# Error log sharing
send_error_logs: null

# Advanced configs: Do NOT touch unless you understand what you are changing
client_id: null
log_level: INFO
debug_console: false
strategy_report_interval: 900.0
logger_override_whitelist:
- hummingbot.strategy.arbitrage
- hummingbot.strategy.cross_exchange_market_making
- conf
key_file_path: conf/
log_file_path: logs/
on_chain_cancel_on_exit: false

# Minimum default order amount (in quote currency), this is used for when prompting a new order_amount.
min_quote_order_amount:
  BTC: 0.0011
  ETH: 0.05
  USD: 11
  BNB: 0.5
  USDT: 11
  USDC: 11


# Advanced database options, currently supports SQLAlchemy's included dialects
# Reference: https://docs.sqlalchemy.org/en/13/dialects/
db_engine: sqlite
db_host: null
db_port: null
db_username: null
db_password: null
db_name: null

script_enabled: null
script_file_path: null

# Balance Limit Configurations
# e.g. Setting USDT and BTC limits on Binance.
# balance_asset_limit:
#   binance:
#     BTC: 0.1
#     USDT: 1000
balance_asset_limit:
<<<<<<< HEAD
  binance:

# Fixed gas price (in Gwei) for Ethereum transactions
manual_gas_price:
# To enable gas price lookup (true/false)
ethgasstation_gas_enabled:
# API key for defipulse.com gas station API
ethgasstation_api_key:
# Gas level you want to use for Ethereum transactions (fast, fastest, safeLow, average)
ethgasstation_gas_level:
# Refresh time for Ethereum gas price lookups (in seconds)
ethgasstation_refresh_time:
# Gateway API Configurations
# default host to only use localhost
# Port need to match the final installation port for Gateway
gateway_enabled: false
gateway_cert_passphrase: null
gateway_api_host: localhost
gateway_api_port: 5000
=======
  binance:
>>>>>>> 90ccc0cc
<|MERGE_RESOLUTION|>--- conflicted
+++ resolved
@@ -134,7 +134,6 @@
 #     BTC: 0.1
 #     USDT: 1000
 balance_asset_limit:
-<<<<<<< HEAD
   binance:
 
 # Fixed gas price (in Gwei) for Ethereum transactions
@@ -154,6 +153,3 @@
 gateway_cert_passphrase: null
 gateway_api_host: localhost
 gateway_api_port: 5000
-=======
-  binance:
->>>>>>> 90ccc0cc
